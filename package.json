--- conflicted
+++ resolved
@@ -231,16 +231,13 @@
         "name": "IYUU自动辅种",
         "description": "基于IYUU官方Api实现自动辅种。",
         "labels": "做种,IYUU",
-        "version": "1.6",
+        "version": "1.7",
         "icon": "IYUU.png",
         "author": "jxxghp",
         "level": 2,
         "history": {
-<<<<<<< HEAD
-            "v1.6": "适配馒头最新变化，需要升级至v1.8.5+版本且维护好Authorization",
-=======
+            "v1.7": "适配馒头最新变化，需要升级至v1.8.5+版本且维护好Authorization",
             "v1.6": "增加不辅种小体积种子功能",
->>>>>>> 3cc81388
             "v1.5": "支持馒头新架构辅种"
         }
     },
@@ -470,7 +467,7 @@
         "name": "清理硬链接",
         "description": "监控目录内文件被删除时，同步删除监控目录内所有和它硬链接的文件",
         "labels": "文件整理",
-        "version": "1.9",
+        "version": "2.0",
         "icon": "Ombi_A.png",
         "author": "DzAvril",
         "level": 1,
